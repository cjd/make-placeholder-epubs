--- conflicted
+++ resolved
@@ -382,12 +382,7 @@
     <dc:identifier id="BookId">{$uuid}</dc:identifier>
     <dc:identifier opf:scheme="ISBN">{$isbn}</dc:identifier>
     <dc:identifier>isbn:{$isbn}</dc:identifier>
-<<<<<<< HEAD
     <dc:title id="title">{$full_title}</dc:title>
-=======
-    <dc:title id=\"title\">{$title}</dc:title>
-    {$subtitle_meta}
->>>>>>> fa8acb11
     <dc:creator id="creator" opf:role="aut" opf:file-as="{$file_as_author}">{$author}</dc:creator>
     <dc:publisher>{$publisher}</dc:publisher>
     <dc:language>en</dc:language>
